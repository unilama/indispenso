--- conflicted
+++ resolved
@@ -421,7 +421,6 @@
 	} else if method == "auth" {
 		// Authenticate user
 		respData = api.Auth(jsonData)
-<<<<<<< HEAD
 		if respData["session_token"] != nil {
 			// We are authenticated
 			// Save to session cookie so we can read it on next request
@@ -435,7 +434,6 @@
 			// Save it.
 			session.Save(r, w)
 		}
-=======
 	} else if method == "custom_command" {
 		// Custom command
 		if user.IsAdmin == false {
@@ -444,7 +442,6 @@
 			return
 		}
 		respData = api.CustomCommand(jsonData)
->>>>>>> cb21cffe
 	} else {
 		// Not supported
 		w.WriteHeader(400)
