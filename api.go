--- conflicted
+++ resolved
@@ -42,7 +42,6 @@
 	return true
 }
 
-<<<<<<< HEAD
 // Check session
 func (a *ApiHandler) checkSession(data map[string]interface{}) bool {
 	if str, ok := data["session_token"].(string); ok {
@@ -51,7 +50,8 @@
 		// session token is not a string
 		return false
 	}
-=======
+}
+
 // Get user from session data
 func (a *ApiHandler) getUser(data map[string]interface{}) *User {
 	token := fmt.Sprintf("%s", data["session_token"])
@@ -69,7 +69,6 @@
 	uh := NewUserHandler()
 	user := uh.GetUser(fmt.Sprintf("%s", username))
 	return user
->>>>>>> cb21cffe
 }
 
 // Get API session token
